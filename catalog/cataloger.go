package catalog

import (
	"context"
	"errors"
	"io"
	"sync"
	"time"

	"github.com/treeverse/lakefs/catalog/params"
	"github.com/treeverse/lakefs/db"
	"github.com/treeverse/lakefs/logging"
)

const (
	CatalogerCommitter = ""

	DefaultPathDelimiter = "/"

	dedupBatchSize         = 10
	dedupBatchTimeout      = 50 * time.Millisecond
	dedupChannelSize       = 5000
	dedupReportChannelSize = 5000

	defaultCatalogerCacheSize   = 1024
	defaultCatalogerCacheExpiry = 20 * time.Second
	defaultCatalogerCacheJitter = 5 * time.Second
	MaxReadQueue                = 10

	defaultBatchReadEntryMaxWait  = 15 * time.Second
	defaultBatchScanTimeout       = 500 * time.Microsecond
	defaultBatchDelay             = 1000 * time.Microsecond
	defaultBatchEntriesReadAtOnce = 64
	defaultBatchReaders           = 8

	defaultBatchWriteEntriesInsertSize = 10
)

type DedupReport struct {
	Repository         string
	StorageNamespace   string
	DedupID            string
	Entry              *Entry
	NewPhysicalAddress string
	Timestamp          time.Time
}

type DedupParams struct {
	ID               string
	StorageNamespace string
}

type ExpireResult struct {
	Repository        string
	Branch            string
	PhysicalAddress   string
	InternalReference string
}

type RepositoryCataloger interface {
	CreateRepository(ctx context.Context, repository string, storageNamespace string, branch string) error
	GetRepository(ctx context.Context, repository string) (*Repository, error)
	DeleteRepository(ctx context.Context, repository string) error
	ListRepositories(ctx context.Context, limit int, after string) ([]*Repository, bool, error)
}

type BranchCataloger interface {
	CreateBranch(ctx context.Context, repository, branch string, sourceBranch string) (*CommitLog, error)
	DeleteBranch(ctx context.Context, repository, branch string) error
	ListBranches(ctx context.Context, repository string, prefix string, limit int, after string) ([]*Branch, bool, error)
	BranchExists(ctx context.Context, repository string, branch string) (bool, error)
	GetBranchReference(ctx context.Context, repository, branch string) (string, error)
	ResetBranch(ctx context.Context, repository, branch string) error
}

var ErrExpired = errors.New("expired from storage")

// ExpiryRows is a database iterator over ExpiryResults.  Use Next to advance from row to row.
type ExpiryRows interface {
	io.Closer
	Next() bool
	Err() error
	// Read returns the current from ExpiryRows, or an error on failure.  Call it only after
	// successfully calling Next.
	Read() (*ExpireResult, error)
}

// GetEntryParams configures what entries GetEntry returns.
type GetEntryParams struct {
	// For entries to expired objects the Expired bit is set.  If true, GetEntry returns
	// successfully for expired entries, otherwise it returns the entry with ErrExpired.
	ReturnExpired bool
}

type CreateEntryParams struct {
	Dedup DedupParams
}

type EntryCataloger interface {
	// GetEntry returns the current entry for path in repository branch reference.  Returns
	// the entry with ExpiredError if it has expired from underlying storage.
	GetEntry(ctx context.Context, repository, reference string, path string, params GetEntryParams) (*Entry, error)
	CreateEntry(ctx context.Context, repository, branch string, entry Entry, params CreateEntryParams) error
	CreateEntries(ctx context.Context, repository, branch string, entries []Entry) error
	DeleteEntry(ctx context.Context, repository, branch string, path string) error
	ListEntries(ctx context.Context, repository, reference string, prefix, after string, delimiter string, limit int) ([]*Entry, bool, error)
	ResetEntry(ctx context.Context, repository, branch string, path string) error
	ResetEntries(ctx context.Context, repository, branch string, prefix string) error

	// QueryEntriesToExpire returns ExpiryRows iterating over all objects to expire on
	// repositoryName according to policy.
	QueryEntriesToExpire(ctx context.Context, repositoryName string, policy *Policy) (ExpiryRows, error)
	// MarkEntriesExpired marks all entries identified by expire as expired.  It is a batch operation.
	MarkEntriesExpired(ctx context.Context, repositoryName string, expireResults []*ExpireResult) error
	// MarkObjectsForDeletion marks objects in catalog_object_dedup as "deleting" if all
	// their entries are expired, and returns the new total number of objects marked (or an
	// error).  These objects are not yet safe to delete: there could be a race between
	// marking objects as expired deduping newly-uploaded objects.  See
	// DeleteOrUnmarkObjectsForDeletion for that actual deletion.
	MarkObjectsForDeletion(ctx context.Context, repositoryName string) (int64, error)
	// DeleteOrUnmarkObjectsForDeletion scans objects in catalog_object_dedup for objects
	// marked "deleting" and returns an iterator over physical addresses of those objects
	// all of whose referring entries are still expired.  If called after MarkEntriesExpired
	// and MarkObjectsForDeletion this is safe, because no further entries can refer to
	// expired objects.  It also removes the "deleting" mark from those objects that have an
	// entry _not_ marked as expiring and therefore were not on the returned rows.
	DeleteOrUnmarkObjectsForDeletion(ctx context.Context, repositoryName string) (StringRows, error)

	DedupReportChannel() chan *DedupReport
}

type MultipartUpdateCataloger interface {
	CreateMultipartUpload(ctx context.Context, repository, uploadID, path, physicalAddress string, creationTime time.Time) error
	GetMultipartUpload(ctx context.Context, repository, uploadID string) (*MultipartUpload, error)
	DeleteMultipartUpload(ctx context.Context, repository, uploadID string) error
}

type Committer interface {
	Commit(ctx context.Context, repository, branch string, message string, committer string, metadata Metadata) (*CommitLog, error)
	GetCommit(ctx context.Context, repository, reference string) (*CommitLog, error)
	ListCommits(ctx context.Context, repository, branch string, fromReference string, limit int) ([]*CommitLog, bool, error)
	RollbackCommit(ctx context.Context, repository, reference string) error
}

type Differ interface {
	Diff(ctx context.Context, repository, leftBranch string, rightBranch string, limit int, after string) (Differences, bool, error)
<<<<<<< HEAD
	DiffUncommitted(ctx context.Context, repository, branch string) (Differences, error)
}

type Merger interface {
	Merge(ctx context.Context, repository, sourceBranch, destinationBranch, committer, message string, metadata Metadata) (string, error)
=======
	DiffUncommitted(ctx context.Context, repository, branch string, limit int, after string) (Differences, bool, error)
}

type Merger interface {
	Merge(ctx context.Context, repository, leftBranch, rightBranch, committer, message string, metadata Metadata) (*MergeResult, error)
>>>>>>> 060de791
}

type Cataloger interface {
	RepositoryCataloger
	BranchCataloger
	EntryCataloger
	Committer
	MultipartUpdateCataloger
	Differ
	Merger
	io.Closer
}

type dedupRequest struct {
	Repository       string
	StorageNamespace string
	DedupID          string
	Entry            *Entry
	EntryCTID        string
}

type CacheConfig struct {
	Enabled bool
	Size    int
	Expiry  time.Duration
	Jitter  time.Duration
}

// cataloger main catalog implementation based on mvcc
type cataloger struct {
	params.Catalog
	log                  logging.Logger
	db                   db.Database
	wg                   sync.WaitGroup
	cache                Cache
	dedupCh              chan *dedupRequest
	dedupReportEnabled   bool
	dedupReportCh        chan *DedupReport
	readEntryRequestChan chan *readRequest
}

type CatalogerOption func(*cataloger)

func WithCacheEnabled(b bool) CatalogerOption {
	return func(c *cataloger) {
		c.Cache.Enabled = b
	}
}

func WithDedupReportChannel(b bool) CatalogerOption {
	return func(c *cataloger) {
		c.dedupReportEnabled = b
	}
}

func WithParams(p params.Catalog) CatalogerOption {
	return func(c *cataloger) {
		if p.BatchRead.ScanTimeout != 0 {
			c.BatchRead.ScanTimeout = p.BatchRead.ScanTimeout
		}
		if p.BatchRead.Delay != 0 {
			c.BatchRead.Delay = p.BatchRead.Delay
		}
		if p.BatchRead.EntriesAtOnce != 0 {
			c.BatchRead.EntriesAtOnce = p.BatchRead.EntriesAtOnce
		}
		if p.BatchRead.EntryMaxWait != 0 {
			c.BatchRead.EntryMaxWait = p.BatchRead.EntryMaxWait
		}
		if p.BatchRead.Readers != 0 {
			c.BatchRead.Readers = p.BatchRead.Readers
		}
		if p.BatchWrite.EntriesInsertSize != 0 {
			c.BatchWrite.EntriesInsertSize = p.BatchWrite.EntriesInsertSize
		}
		if p.Cache.Size != 0 {
			c.Cache.Size = p.Cache.Size
		}
		if p.Cache.Expiry != 0 {
			c.Cache.Expiry = p.Cache.Expiry
		}
		if p.Cache.Jitter != 0 {
			c.Cache.Jitter = p.Cache.Jitter
		}
		c.Cache.Enabled = p.Cache.Enabled
	}
}

func NewCataloger(db db.Database, options ...CatalogerOption) Cataloger {
	c := &cataloger{
		log:                logging.Default().WithField("service_name", "cataloger"),
		db:                 db,
		dedupCh:            make(chan *dedupRequest, dedupChannelSize),
		dedupReportEnabled: true,
		Catalog: params.Catalog{
			BatchRead: params.BatchRead{
				EntryMaxWait:  defaultBatchReadEntryMaxWait,
				ScanTimeout:   defaultBatchScanTimeout,
				Delay:         defaultBatchDelay,
				EntriesAtOnce: defaultBatchEntriesReadAtOnce,
				Readers:       defaultBatchReaders,
			},
			BatchWrite: params.BatchWrite{
				EntriesInsertSize: defaultBatchWriteEntriesInsertSize,
			},
			Cache: params.Cache{
				Enabled: false,
				Size:    defaultCatalogerCacheSize,
				Expiry:  defaultCatalogerCacheExpiry,
				Jitter:  defaultCatalogerCacheJitter,
			},
		},
	}
	for _, opt := range options {
		opt(c)
	}
	if c.Cache.Enabled {
		c.cache = NewLRUCache(c.Cache.Size, c.Cache.Expiry, c.Cache.Jitter)
	} else {
		c.cache = &DummyCache{}
	}
	if c.dedupReportEnabled {
		c.dedupReportCh = make(chan *DedupReport, dedupReportChannelSize)
	}
	c.processDedupBatches()
	c.startReadOrchestrator()
	return c
}

func (c *cataloger) startReadOrchestrator() {
	c.readEntryRequestChan = make(chan *readRequest, MaxReadQueue)
	c.wg.Add(1)
	go c.readEntriesBatchOrchestrator()
}

func (c *cataloger) txOpts(ctx context.Context, opts ...db.TxOpt) []db.TxOpt {
	o := []db.TxOpt{
		db.WithContext(ctx),
		db.WithLogger(c.log),
	}
	return append(o, opts...)
}

func (c *cataloger) Close() error {
	if c != nil {
		close(c.dedupCh)
		close(c.readEntryRequestChan)
		c.wg.Wait()
		close(c.dedupReportCh)
	}
	return nil
}

func (c *cataloger) DedupReportChannel() chan *DedupReport {
	return c.dedupReportCh
}

func (c *cataloger) processDedupBatches() {
	c.wg.Add(1)
	go func() {
		defer c.wg.Done()
		batch := make([]*dedupRequest, 0, dedupBatchSize)
		timer := time.NewTimer(dedupBatchTimeout)
		for {
			processBatch := false
			select {
			case req, ok := <-c.dedupCh:
				if !ok {
					return
				}
				batch = append(batch, req)
				l := len(batch)
				if l == 1 {
					timer.Reset(dedupBatchTimeout)
				}
				if l == dedupBatchSize {
					processBatch = true
				}
			case <-timer.C:
				if len(batch) > 0 {
					processBatch = true
				}
			}
			if processBatch {
				c.dedupBatch(batch)
				batch = batch[:0]
			}
		}
	}()
}

func (c *cataloger) dedupBatch(batch []*dedupRequest) {
	ctx := context.Background()
	dedupBatchSizeHistogram.Observe(float64(len(batch)))
	res, err := c.db.Transact(func(tx db.Tx) (interface{}, error) {
		addresses := make([]string, len(batch))
		for i, r := range batch {
			repoID, err := c.getRepositoryIDCache(tx, r.Repository)
			if err != nil {
				return nil, err
			}

			// add dedup record
			res, err := tx.Exec(`INSERT INTO catalog_object_dedup (repository_id, dedup_id, physical_address) values ($1, decode($2,'hex'), $3)
				ON CONFLICT DO NOTHING`,
				repoID, r.DedupID, r.Entry.PhysicalAddress)
			if err != nil {
				return nil, err
			}
			if rowsAffected, err := res.RowsAffected(); err != nil {
				return nil, err
			} else if rowsAffected == 1 {
				// new address was added - continue
				continue
			}

			// fill the address into the right location
			err = tx.Get(&addresses[i], `SELECT physical_address FROM catalog_object_dedup WHERE repository_id=$1 AND dedup_id=decode($2,'hex')`,
				repoID, r.DedupID)
			if err != nil {
				return nil, err
			}

			// update the entry with new address physical address
			_, err = tx.Exec(`UPDATE catalog_entries SET physical_address=$2 WHERE ctid=$1 AND physical_address=$3`,
				r.EntryCTID, addresses[i], r.Entry.PhysicalAddress)
			if err != nil {
				return nil, err
			}
		}
		return addresses, nil
	}, c.txOpts(ctx)...)
	if err != nil {
		c.log.WithError(err).Errorf("Dedup batch failed (%d requests)", len(batch))
		return
	}

	// call callbacks for each entry we updated
	if c.dedupReportEnabled {
		addresses := res.([]string)
		for i, r := range batch {
			if addresses[i] == "" {
				continue
			}
			report := &DedupReport{
				Timestamp:          time.Now(),
				Repository:         r.Repository,
				StorageNamespace:   r.StorageNamespace,
				Entry:              r.Entry,
				DedupID:            r.DedupID,
				NewPhysicalAddress: addresses[i],
			}
			select {
			case c.dedupReportCh <- report:
			default:
				dedupRemoveObjectDroppedCounter.Inc()
			}
		}
	}
}<|MERGE_RESOLUTION|>--- conflicted
+++ resolved
@@ -7,6 +7,7 @@
 	"sync"
 	"time"
 
+	"github.com/benbjohnson/clock"
 	"github.com/treeverse/lakefs/catalog/params"
 	"github.com/treeverse/lakefs/db"
 	"github.com/treeverse/lakefs/logging"
@@ -144,19 +145,11 @@
 
 type Differ interface {
 	Diff(ctx context.Context, repository, leftBranch string, rightBranch string, limit int, after string) (Differences, bool, error)
-<<<<<<< HEAD
-	DiffUncommitted(ctx context.Context, repository, branch string) (Differences, error)
-}
-
-type Merger interface {
-	Merge(ctx context.Context, repository, sourceBranch, destinationBranch, committer, message string, metadata Metadata) (string, error)
-=======
 	DiffUncommitted(ctx context.Context, repository, branch string, limit int, after string) (Differences, bool, error)
 }
 
 type Merger interface {
 	Merge(ctx context.Context, repository, leftBranch, rightBranch, committer, message string, metadata Metadata) (*MergeResult, error)
->>>>>>> 060de791
 }
 
 type Cataloger interface {
@@ -188,6 +181,7 @@
 // cataloger main catalog implementation based on mvcc
 type cataloger struct {
 	params.Catalog
+	clock                clock.Clock
 	log                  logging.Logger
 	db                   db.Database
 	wg                   sync.WaitGroup
@@ -200,6 +194,12 @@
 
 type CatalogerOption func(*cataloger)
 
+func WithClock(newClock clock.Clock) CatalogerOption {
+	return func(c *cataloger) {
+		c.clock = newClock
+	}
+}
+
 func WithCacheEnabled(b bool) CatalogerOption {
 	return func(c *cataloger) {
 		c.Cache.Enabled = b
@@ -247,6 +247,7 @@
 
 func NewCataloger(db db.Database, options ...CatalogerOption) Cataloger {
 	c := &cataloger{
+		clock:              clock.New(),
 		log:                logging.Default().WithField("service_name", "cataloger"),
 		db:                 db,
 		dedupCh:            make(chan *dedupRequest, dedupChannelSize),
